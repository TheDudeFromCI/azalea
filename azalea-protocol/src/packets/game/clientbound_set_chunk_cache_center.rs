--- conflicted
+++ resolved
@@ -4,11 +4,6 @@
 pub struct ClientboundSetChunkCacheCenterPacket {
     #[var]
     pub x: i32,
-<<<<<<< HEAD
-    #[varint]
+    #[var]
     pub z: i32,
-=======
-    #[var]
-    pub y: i32,
->>>>>>> d783a029
 }