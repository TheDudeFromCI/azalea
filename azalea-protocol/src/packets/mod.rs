--- conflicted
+++ resolved
@@ -7,18 +7,7 @@
 use azalea_buf::{McBufWritable, Readable, Writable};
 use std::io::{Read, Write};
 
-<<<<<<< HEAD
-use crate::{
-    connect::PacketFlow,
-    mc_buf::{McBufReadable, McBufWritable, Readable, Writable},
-};
-use num_derive::FromPrimitive;
-use num_traits::FromPrimitive;
-
 pub const PROTOCOL_VERSION: u32 = 1073741918;
-=======
-pub const PROTOCOL_VERSION: u32 = 759;
->>>>>>> 77980f00
 
 #[derive(Debug, Clone, Copy, PartialEq, Eq, Hash)]
 pub enum ConnectionProtocol {
